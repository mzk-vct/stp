#!groovy

@Library('SovrinHelpers') _

def name = 'stp'

def testUbuntu = {
    try {
        echo 'Ubuntu Test: Checkout csm'
        checkout scm

        echo 'Ubuntu Test: Build docker image'
        def testEnv = dockerHelpers.build(name)

        testEnv.inside {
            echo 'Ubuntu Test: Install dependencies'
            testHelpers.installDeps()

            echo 'Ubuntu Test: Test'
            testHelpers.testJunit()
        }
    }
    finally {
        echo 'Ubuntu Test: Cleanup'
        step([$class: 'WsCleanup'])
    }
}

def testWindows = {
    echo "TODO: not implemented"
}

def testWindowsNoDocker = {
    try {
        echo 'Windows No Docker Test: Checkout csm'
        checkout scm   

        testHelpers.createVirtualEnvAndExecute({ python, pip ->
            echo 'Windows No Docker Test: Install dependencies'
            testHelpers.installDepsBat(python, pip)
            
            echo 'Windows No Docker Test: Test'
            testHelpers.testJunitBat(python, pip)
        })
    }
    finally {
        echo 'Windows No Docker Test: Cleanup'
        step([$class: 'WsCleanup'])
    }
}

<<<<<<< HEAD
testAndPublish(name, [ubuntu: testUbuntu, windows: testWindowsNoDocker, windowsNoDocker: testWindowsNoDocker])
=======
//testAndPublish(name, [ubuntu: testUbuntu, windows: testWindowsNoDocker, windowsNoDocker: testWindowsNoDocker])

testAndPublish(name, [ubuntu: testUbuntu], false) // run tests only

if (env.BRANCH_NAME == 'perf-imp') { // not PR
    def releaseVersion = ''
    stage('Get release version') {
        node('ubuntu-master') {
            releaseVersion = getReleaseVersion()
        }
    }

    testAndPublish.publishPypi('Publish to pypi', [:], releaseVersion)
}
>>>>>>> bd8d97cf
<|MERGE_RESOLUTION|>--- conflicted
+++ resolved
@@ -40,7 +40,11 @@
             testHelpers.installDepsBat(python, pip)
             
             echo 'Windows No Docker Test: Test'
-            testHelpers.testJunitBat(python, pip)
+            // XXX temporary, until issues with tests will be resolved
+            // (some tests fail and seems it hangs out pytest)
+            timeout(time: 60, unit: 'SECONDS') {
+                testHelpers.testJunitBat(python, pip)
+            }
         })
     }
     finally {
@@ -49,9 +53,6 @@
     }
 }
 
-<<<<<<< HEAD
-testAndPublish(name, [ubuntu: testUbuntu, windows: testWindowsNoDocker, windowsNoDocker: testWindowsNoDocker])
-=======
 //testAndPublish(name, [ubuntu: testUbuntu, windows: testWindowsNoDocker, windowsNoDocker: testWindowsNoDocker])
 
 testAndPublish(name, [ubuntu: testUbuntu], false) // run tests only
@@ -65,5 +66,4 @@
     }
 
     testAndPublish.publishPypi('Publish to pypi', [:], releaseVersion)
-}
->>>>>>> bd8d97cf
+}