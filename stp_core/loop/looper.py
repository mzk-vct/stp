import asyncio
import inspect
import signal
import sys
import time
from asyncio import Task
<<<<<<< HEAD
from typing import List
from collections import deque
=======
from asyncio.coroutines import CoroWrapper
from typing import List, Optional
>>>>>>> ed1fd1b7

# import uvloop
from stp_core.common.log import getlogger
from stp_core.common.util import lxor
from stp_core.loop.exceptions import ProdableAlreadyAdded
from stp_core.loop.startable import Status

logger = getlogger()

# TODO: move it to plenum-util repo

class Prodable:
    """
    An interface for declaring classes that can be started and prodded. When an
    object is prodded, it just means that the event loop is giving it a chance
    to do something.
    """

    def name(self):
        raise NotImplementedError("subclass {} should implement this method"
                                  .format(self))

    async def prod(self, limit) -> int:
        """
        Action to be performed each time the Prodable object gets processor
        resources.

        :param limit: the number of messages to be processed
        """
        raise NotImplementedError("subclass {} should implement this method"
                                  .format(self))

    def start(self, loop):
        """
        Actions to be performed when the Prodable is starting up.
        """
        raise NotImplementedError("subclass {} should implement this method"
                                  .format(self))

    def stop(self):
        """
        Actions to be performed when the Prodable is starting up.
        """
        raise NotImplementedError("subclass {} should implement this method"
                                  .format(self))

    def get_status(self) -> Status:
        """
        Get the current status of this Prodable
        """
        raise NotImplementedError("subclass {} should implement this method"
                                  .format(self))


class Looper:
    """
    A helper class for asyncio's event_loop
    """

    def __init__(self,
                 prodables: List[Prodable]=None,
                 loop=None,
                 debug=False,
                 autoStart=True):
        """
        Initialize looper with an event loop.

        :param prodables: a list of prodables that this event loop will execute
        :param loop: the event loop to use
        :param debug: set_debug on event loop will be set to this value
        :param autoStart: start immediately?
        """
        self._activity = deque(maxlen=10)
        self.prodables = list(prodables) if prodables is not None \
            else []  # type: List[Prodable]

        # if sys.platform == 'linux':
        #     asyncio.set_event_loop_policy(uvloop.EventLoopPolicy())

        if loop:
            self.manage_loop = False
            self.loop = loop
        else:
            self.manage_loop = True
            try:
                #if sys.platform == 'win32':
                #    loop = asyncio.ProactorEventLoop()
                #    asyncio.set_event_loop(loop)
                l = asyncio.get_event_loop()
                if l.is_closed():
                    raise RuntimeError("event loop was closed")
            except Exception as ex:
                logger.warning("Looper could not get default event loop; "
                               "creating a new one: {}".format(ex))
                # Trying out uvloop for linux
                l = asyncio.new_event_loop()
            asyncio.set_event_loop(l)
            self.loop = l

        self.runFut = self.loop.create_task(self.runForever())  # type: Task
        self.running = True  # type: bool
        self.loop.set_debug(debug)

        # TODO: uncomment this when python bug fixed (not just closed, but solved!)
        # https://bugs.python.org/issue23548
        #
        # signals = [item for item in dir(signal)
        #             if item.startswith("SIG") and item[3] != "_"]

        signals = ["SIGINT"]

        setSignal = \
            signal.signal if sys.platform == 'win32' \
            else self.loop.add_signal_handler

        for sigName in signals:
            try:
                logger.debug("Setting handler for {}".format(sigName))
                sigNum = getattr(signal, sigName)
                setSignal(sigNum, self.handleSignal)
            except RuntimeError as e:
                logger.debug("Cannot set handler for {} because {}".format(sigName, e))

        self.autoStart = autoStart  # type: bool
        if self.autoStart:
            self.startall()

    # @staticmethod
    # def new_event_loop():
    #     eventLib = asyncio if sys.platform == 'win32' else uvloop
    #     return eventLib.new_event_loop()

    async def prodAllOnce(self):
        """
        Call `prod` once for each Prodable in this Looper

        :return: the sum of the number of events executed successfully
        """
        limit = None
        s = 0
        for n in self.prodables:
            e = await n.prod(limit)
            if e > 0:
                self._activity.appendleft((time.time(), e))
            s += e
        return s

    def add(self, prodable: Prodable) -> None:
        """
        Add one Prodable object to this Looper's list of Prodables

        :param prodable: the Prodable object to add
        """
        if prodable.name in [p.name for p in self.prodables]:
            raise ProdableAlreadyAdded("Prodable {} already added.".
                                       format(prodable.name))
        self.prodables.append(prodable)
        if self.autoStart:
            prodable.start(self.loop)

    def removeProdable(self, prodable: Prodable=None, name: str=None) -> Optional[Prodable]:
        """
        Remove the specified Prodable object from this Looper's list of Prodables

        :param prodable: the Prodable to remove
        """
        if prodable:
            self.prodables.remove(prodable)
            return prodable
        elif name:
            for p in self.prodables:
                if hasattr(p, "name") and getattr(p, "name") == name:
                    prodable = p
                    break
            if prodable:
                self.prodables.remove(prodable)
                return prodable
            else:
                logger.warning("Trying to remove a prodable {} which is not present"
                            .format(prodable))
        else:
            logger.error("Provide a prodable object or a prodable name")

    def hasProdable(self, prodable: Prodable=None, name: str=None) -> bool:
        assert lxor(prodable, name), \
            "One and only one of prodable or name must be provided"

        for p in self.prodables:
            if (prodable and p == prodable) or (name and name == p.name):
                return True

        return False

    async def runOnceNicely(self):
        """
        Execute `runOnce` with a small tolerance of 0.01 seconds so that the Prodables
        can complete their other asynchronous tasks not running on the event-loop.
        """
        start = time.perf_counter()
        msgsProcessed = await self.prodAllOnce()
        if msgsProcessed == 0:
            await asyncio.sleep(0.01, loop=self.loop)  # if no let other stuff run
        dur = time.perf_counter() - start
        if dur >= 0.5:
            logger.info("it took {:.3f} seconds to run once nicely".
                        format(dur), extra={"cli": False})

    def run_till_quiet(self, quiet_for=1, timeout=None):
        """
        Runs till the Prodable are quite (not processing events)

        :param quiet_for: How long should activity be quiet for
        :param timeout: A max timeout that should be waited

        :return: No return
        """
        start_time = time.time()

        self.runFor(.01)  # allow prodables to run before checking
        while True:
            if timeout is not None and \
               time.time() - start_time > timeout:
                break


            last_activity = None
            if len(self._activity) > 0:
                last_activity = self._activity[0]

            if last_activity:
                inactive_for = time.time() - last_activity[0]
                if inactive_for > quiet_for:
                    # no activity for the required time
                    return
                else:
                    # too busy, wait more
                    run_for = quiet_for - inactive_for
                    self.runFor(run_for)
                    continue
            else:
                # Nothing has ever happened
                return

        # timeout has been passed, return
        return

    def runFor(self, timeout):
        self.run(asyncio.sleep(timeout))

    async def runForever(self):
        """
        Keep calling `runOnceNicely` in an infinite loop.
        """
        while self.running:
            await self.runOnceNicely()

    def run(self, *coros):
        """
        Runs an arbitrary list of coroutines in order and then quits the loop,
        if not running as a context manager.
        """
        if not self.running:
            raise RuntimeError("not running!")

        async def wrapper():
            results = []
            for coro in coros:
                try:
                    if inspect.isawaitable(coro):
                        results.append(await coro)
                    elif inspect.isfunction(coro):
                        res = coro()
                        if inspect.isawaitable(res):
                            results.append(await res)
                        else:
                            results.append(res)
                    else:
                        raise RuntimeError("don't know how to run {}".format(coro))
                except Exception as ex:
                    logger.error("Error while running coroutine {}: {}"
                                 .format(coro.__name__, ex.__repr__()))
                    raise ex
            if len(results) == 1:
                return results[0]
            return results
        if coros:
            what = wrapper()
        else:
            # if no coros supplied, then assume we run forever
            what = self.runFut
        return self.loop.run_until_complete(what)

    def handleSignal(self, sig=None):
        # Allowing sig to be optional since asyncio not passing the signal or
        # KeyboardInterrupt (Ctrl+C)
        logger.info("Signal {} received, stopping looper...".format(sig))
        self.running = False

    async def shutdown(self):
        """
        Shut down this Looper.
        """
        logger.info("Looper shutting down now...",
                    extra={"cli": False})
        self.running = False
        start = time.perf_counter()
        await self.runFut
        self.stopall()
        logger.info("Looper shut down in {:.3f} seconds.".
                    format(time.perf_counter() - start),
                    extra={"cli": False})

    def __enter__(self):
        return self

    def shutdownSync(self):
        if self.manage_loop:
            self.loop.run_until_complete(self.shutdown())

    # noinspection PyUnusedLocal
    def __exit__(self, exc_type, exc_val, exc_tb):
        self.shutdownSync()

    async def __aenter__(self):
        return self

    # noinspection PyUnusedLocal
    async def __aexit__(self, exc_type, exc, tb):
        await self.shutdown()

    def startall(self):
        """
        Start all the Prodables in this Looper's `prodables`
        """
        for n in self.prodables:
            n.start(self.loop)

    def stopall(self):
        """
        Stop all the Prodables in this Looper's `prodables`
        """
        for n in self.prodables:
            n.stop()<|MERGE_RESOLUTION|>--- conflicted
+++ resolved
@@ -4,13 +4,8 @@
 import sys
 import time
 from asyncio import Task
-<<<<<<< HEAD
-from typing import List
+from typing import List, Optional
 from collections import deque
-=======
-from asyncio.coroutines import CoroWrapper
-from typing import List, Optional
->>>>>>> ed1fd1b7
 
 # import uvloop
 from stp_core.common.log import getlogger
