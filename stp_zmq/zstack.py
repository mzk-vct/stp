--- conflicted
+++ resolved
@@ -687,30 +687,19 @@
                 try:
                     publicKey = self.getPublicKey(name)
                 except KeyError:
-<<<<<<< HEAD
-                    logger.info("{} could not get {}'s public key from disk"
-                                 .format(self, name))
-            if not verKey:
-=======
                     raise PublicKeyNotFoundOnDisk(self.name, name)
             else:
                 publicKey = z85.encode(publicKeyRaw)
 
             verKey = None
             if not verKeyRaw:
->>>>>>> d9e7300c
                 try:
                     verKey = self.getVerKey(name)
                 except KeyError:
                     if self.isRestricted:
-<<<<<<< HEAD
-                        logger.info("Could not get {}'s verification key "
-                                     "from disk".format(name))
-=======
                         raise VerKeyNotFoundOnDisk(self.name, name)
             else:
                 verKey = z85.encode(verKeyRaw)
->>>>>>> d9e7300c
 
             if not (ha and publicKey and (not self.isRestricted or verKey)):
                 raise ValueError('{} doesnt have enough info to connect. '
@@ -791,45 +780,26 @@
                 return self.transmit(msg, remoteName)
 
     def transmit(self, msg, uid, timeout=None):
-<<<<<<< HEAD
         remote = self.remotes.get(uid)
         if remote is None:
             logger.error("Remote {} does not exist!".format(uid))
             return False
         socket = remote.socket
         if not socket:
-            logger.info('{} has uninitialised socket for remote {}'.
-=======
-        # Timeout is unused as of now
-        assert uid in self.remotes
-        socket = self.remotes[uid].socket
-        if socket:
-            msg = self.prepMsg(msg)
-            try:
-                # noinspection PyUnresolvedReferences
-                # socket.send(self.signedMsg(msg), flags=zmq.NOBLOCK)
-                socket.send(msg, flags=zmq.NOBLOCK)
-                logger.debug(
-                    '{} transmitting message {} to {}'.format(self, msg, uid))
-                return True
-            except zmq.Again as ex:
-                logger.debug('{} could not transmit message to {}'.format(self, uid))
-                return False
-        else:
-            logger.warning('{} has uninitialised socket for remote {}'.
->>>>>>> d9e7300c
-                        format(self, self.remotes[uid]))
+            logger.info('{} has uninitialised socket '
+                        'for remote {}'.format(uid))
             return False
         try:
             msg = self.prepMsg(msg)
-            socket.send(self.signedMsg(msg))
+            # socket.send(self.signedMsg(msg), flags=zmq.NOBLOCK)
+            socket.send(msg, flags=zmq.NOBLOCK)
             logger.info('{} transmitting message {} to {}'
                         .format(self, msg, uid))
             if not remote.isConnected:
-                logger.warning("Remote {} is not connected - "
-                               "message will not be sent immediately."
-                               "If this problem does not resolve itself - "
-                               "check your firewall settings".format(uid))
+                logger.warning('Remote {} is not connected - '
+                               'message will not be sent immediately.'
+                               'If this problem does not resolve itself - '
+                               'check your firewall settings'.format(uid))
             return True
         except zmq.Again:
             logger.info('{} could not transmit message to {}'
