--- conflicted
+++ resolved
@@ -799,13 +799,8 @@
             return False
         socket = remote.socket
         if not socket:
-<<<<<<< HEAD
             logger.warning('{} has uninitialised socket '
                            'for remote {}'.format(self, uid))
-=======
-            logger.debug('{} has uninitialised socket '
-                         'for remote {}'.format(self, uid))
->>>>>>> c721c5e5
             return False
         try:
             msg = self.serializeMsg(msg) if not serialized else msg
@@ -813,11 +808,7 @@
             socket.send(msg, flags=zmq.NOBLOCK)
             logger.debug('{} transmitting message {} to {}'
                         .format(self, msg, uid))
-<<<<<<< HEAD
-            if not remote.isConnected and not remote.firstConnect:
-=======
             if not remote.isConnected and msg not in self.healthMessages:
->>>>>>> c721c5e5
                 logger.warning('Remote {} is not connected - '
                                'message will not be sent immediately.'
                                'If this problem does not resolve itself - '
